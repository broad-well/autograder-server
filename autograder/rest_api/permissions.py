--- conflicted
+++ resolved
@@ -88,7 +88,6 @@
     return IsStaffOrGroupMember
 
 
-<<<<<<< HEAD
 def is_staff_or_group_member_or_handgrader(
     get_group_fn: Callable[[Any], ag_models.SubmissionGroup]=lambda group: group
 ) -> Type[permissions.BasePermission]:
@@ -102,10 +101,7 @@
     return IsStaffOrGroupMemberOrHandgrader
 
 
-def is_group_member(get_group_fn: GetGroupFnType) -> PermissionClassType:
-=======
 def is_group_member(get_group_fn: GetGroupFnType=lambda group: group) -> PermissionClassType:
->>>>>>> 47f963f2
     class IsGroupMember(permissions.BasePermission):
         def has_object_permission(self, request, view, obj):
             group = get_group_fn(obj)
