from django.db import models
from autograder.core.fields import EnumField
from django.core import validators
from django.core.exceptions import ValidationError
from enum import Enum

from autograder.core.models import AutograderModel, Project, Submission, SubmissionGroup


class PointsStyle(Enum):
    """
    Ways hangrading points can be managed
    """
    start_at_zero_and_add = "start_at_zero_and_add"
    start_at_max_and_subtract = "start_at_max_and_subtract"


class HandgradingRubric(AutograderModel):
    """
    The rubric which is linked to the project and adds or subtracts points from or to the total.
    """
    points_style = EnumField(PointsStyle)

    max_points = models.IntegerField(validators=[validators.MinValueValidator(0)])

    show_grades_and_rubric_to_students = models.BooleanField()

    handgraders_can_leave_comments = models.BooleanField()

    handgraders_can_adjust_points = models.BooleanField()

    project = models.OneToOneField(Project, related_name='handgrading_rubric')

    SERIALIZABLE_FIELDS = ('pk',
                           'last_modified',

                           'points_style',
                           'max_points',
                           'show_grades_and_rubric_to_students',
                           'handgraders_can_leave_comments',
                           'handgraders_can_adjust_points',

                           'project',
                           'criteria',
                           'annotations',)

    EDITABLE_FIELDS = ('points_style',
                       'max_points',
                       'show_grades_and_rubric_to_students',
                       'handgraders_can_leave_comments',
                       'handgraders_can_adjust_points',)

    SERIALIZE_RELATED = ('criteria',
                         'annotations',)


class Criterion(AutograderModel):
    """
    Rubric item with fixed points that is not line specific
    """
    short_description = models.TextField(blank=True)

    long_description = models.TextField(blank=True)

    points = models.FloatField()

    handgrading_rubric = models.ForeignKey(HandgradingRubric, related_name='criteria')

    SERIALIZABLE_FIELDS = ('pk',
                           'last_modified',

                           'short_description',
                           'long_description',
                           'points',
                           'handgrading_rubric',)

    EDITABLE_FIELDS = ('short_description',
                       'long_description',
                       'points',)


class Annotation(AutograderModel):
    """
    Additional field that can be applied to a submission. Can be line specific
    """
    short_description = models.TextField(blank=True)

    long_description = models.TextField(blank=True)

    points = models.FloatField()

    handgrading_rubric = models.ForeignKey(HandgradingRubric, related_name='annotations')

    SERIALIZABLE_FIELDS = ('pk',
                           'last_modified',

                           'short_description',
                           'long_description',
                           'points',
                           'handgrading_rubric',)

    EDITABLE_FIELDS = ('short_description',
                       'long_description',
                       'points',)


class HandgradingResult(AutograderModel):
    """
    Tied to a specific submission
    """
    submission = models.OneToOneField(Submission, related_name='handgrading_result')

    handgrading_rubric = models.ForeignKey(HandgradingRubric, related_name='handgrading_results')

    submission_group = models.OneToOneField(SubmissionGroup, related_name='handgrading_result')

<<<<<<< HEAD
    finished_grading = models.BooleanField(default=False, blank=True)
=======
    points_adjustment = models.IntegerField(default=0, blank=True)
>>>>>>> a4b64766

    SERIALIZABLE_FIELDS = ('pk',
                           'last_modified',

                           'submission',
                           'handgrading_rubric',
                           'submission_group',

                           'applied_annotations',
                           'comments',
                           'criterion_results',

<<<<<<< HEAD
                           'finished_grading',)
=======
                           'points_adjustment',)
>>>>>>> a4b64766

    SERIALIZE_RELATED = ('applied_annotations',
                         'comments',
                         'criterion_results',

                         'handgrading_rubric',

                         'points_adjustment',)

    EDITABLE_FIELDS = ('points_adjustment',)

    EDITABLE_FIELDS = ('finished_grading',)


class CriterionResult(AutograderModel):
    """
    Tied to a criterion object, specifies such criterion is selected
    """
    selected = models.BooleanField()

    criterion = models.ForeignKey(Criterion, related_name='criterion_results')

    handgrading_result = models.ForeignKey(HandgradingResult, related_name='criterion_results')

    SERIALIZABLE_FIELDS = ('pk',
                           'last_modified',

                           'selected',
                           'criterion',
                           'handgrading_result',)

    EDITABLE_FIELDS = ('selected',)

    SERIALIZE_RELATED = ('criterion',)


class AppliedAnnotation(AutograderModel):
    """
    Tied to an annotation object, specifies where the annotation is applied and if a comment
    was left with it
    """
    comment = models.TextField(blank=True)

    location = models.OneToOneField('Location', related_name='+')

    annotation = models.ForeignKey(Annotation)

    handgrading_result = models.ForeignKey(HandgradingResult, related_name='applied_annotations')

    def clean(self):
        if self.location.filename not in self.handgrading_result.submission.submitted_filenames:
            raise ValidationError('Filename is not part of submitted files')

    SERIALIZABLE_FIELDS = ('pk',
                           'last_modified',

                           'comment',
                           'location',
                           'annotation',
                           'handgrading_result',)

    TRANSPARENT_TO_ONE_FIELDS = ('location',)

    EDITABLE_FIELDS = ('comment',)

    SERIALIZE_RELATED = ('annotation',)


class Comment(AutograderModel):
    """
    Comment left by staff or grader regarding submission. Can be applied to specific line
    """
    # TODO: LOCATION CAN BE NULL
    location = models.OneToOneField('Location', related_name='+', null=True, blank=True)

    text = models.TextField()

    handgrading_result = models.ForeignKey(HandgradingResult, related_name='comments')

    def clean(self):
        submitted_filenames = self.handgrading_result.submission.submitted_filenames

        if self.location and self.location.filename not in submitted_filenames:
            raise ValidationError('Filename is not part of submitted files')

    SERIALIZABLE_FIELDS = ('pk',
                           'last_modified',

                           'location',
                           'text',
                           'handgrading_result',)

    TRANSPARENT_TO_ONE_FIELDS = ('location',)

    EDITABLE_FIELDS = ('text',)


class Location(AutograderModel):
    """
    Defined as a block of code with a starting and ending line
    """
    first_line = models.IntegerField(validators=[validators.MinValueValidator(0)])

    last_line = models.IntegerField(validators=[validators.MinValueValidator(0)])

    filename = models.TextField()

    def clean(self):
        if self.last_line is not None and (self.last_line < self.first_line):
            raise ValidationError('first line should be before last line')

    SERIALIZABLE_FIELDS = ('pk',
                           'last_modified',

                           'first_line',
                           'last_line',
                           'filename',)

    EDITABLE_FIELDS = ('first_line',
                       'last_line',)<|MERGE_RESOLUTION|>--- conflicted
+++ resolved
@@ -114,40 +114,37 @@
 
     submission_group = models.OneToOneField(SubmissionGroup, related_name='handgrading_result')
 
-<<<<<<< HEAD
     finished_grading = models.BooleanField(default=False, blank=True)
-=======
     points_adjustment = models.IntegerField(default=0, blank=True)
->>>>>>> a4b64766
-
-    SERIALIZABLE_FIELDS = ('pk',
-                           'last_modified',
-
-                           'submission',
-                           'handgrading_rubric',
-                           'submission_group',
-
-                           'applied_annotations',
-                           'comments',
-                           'criterion_results',
-
-<<<<<<< HEAD
-                           'finished_grading',)
-=======
-                           'points_adjustment',)
->>>>>>> a4b64766
-
-    SERIALIZE_RELATED = ('applied_annotations',
-                         'comments',
-                         'criterion_results',
-
-                         'handgrading_rubric',
-
-                         'points_adjustment',)
-
-    EDITABLE_FIELDS = ('points_adjustment',)
-
-    EDITABLE_FIELDS = ('finished_grading',)
+
+    SERIALIZABLE_FIELDS = (
+        'pk',
+        'last_modified',
+
+        'submission',
+        'handgrading_rubric',
+        'submission_group',
+
+        'applied_annotations',
+        'comments',
+        'criterion_results',
+
+        'finished_grading',
+        'points_adjustment',
+    )
+
+    SERIALIZE_RELATED = (
+        'applied_annotations',
+        'comments',
+        'criterion_results',
+
+        'handgrading_rubric',
+    )
+
+    EDITABLE_FIELDS = (
+        'points_adjustment',
+        'finished_grading',
+    )
 
 
 class CriterionResult(AutograderModel):
