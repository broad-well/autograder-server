--- conflicted
+++ resolved
@@ -57,11 +57,7 @@
 
     def test_num_submits_towards_limit(self):
         group = ag_models.SubmissionGroup.objects.validate_and_create(
-<<<<<<< HEAD
-            members=self.enrolled_users,
-=======
-            members=self.enrolled_group,
->>>>>>> 65a26e4f
+            members=self.enrolled_users,
             project=self.project)
 
         num_submissions = 4
